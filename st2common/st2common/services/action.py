--- conflicted
+++ resolved
@@ -38,6 +38,10 @@
     'create_request',
     'publish_request',
     'is_action_canceled_or_canceling',
+
+    'request_pause',
+    'request_resume',
+
     'store_execution_stdout_line',
     'store_execution_stderr_line'
 ]
@@ -226,7 +230,85 @@
     return (liveaction, execution)
 
 
-<<<<<<< HEAD
+def request_pause(liveaction, requester):
+    """
+    Request pause for a running action execution.
+
+    :return: (liveaction, execution)
+    :rtype: tuple
+    """
+    # Validate that the runner type of the action supports pause.
+    action_db = action_utils.get_action_by_ref(liveaction.action)
+
+    if not action_db:
+        raise ValueError(
+            'Unable to pause liveaction "%s" because the action "%s" '
+            'is not found.' % (liveaction.id, liveaction.action)
+        )
+
+    if action_db.runner_type['name'] not in action_constants.WORKFLOW_RUNNER_TYPES:
+        raise runner_exc.InvalidActionRunnerOperationError(
+            'Unable to pause liveaction "%s" because it is not supported by the '
+            '"%s" runner.' % (liveaction.id, action_db.runner_type['name'])
+        )
+
+    if (liveaction.status == action_constants.LIVEACTION_STATUS_PAUSING or
+            liveaction.status == action_constants.LIVEACTION_STATUS_PAUSED):
+        execution = ActionExecution.get(liveaction__id=str(liveaction.id))
+        return (liveaction, execution)
+
+    if liveaction.status != action_constants.LIVEACTION_STATUS_RUNNING:
+        raise runner_exc.UnexpectedActionExecutionStatusError(
+            'Unable to pause liveaction "%s" because it is not in a running state.'
+            % liveaction.id
+        )
+
+    update_status(liveaction, action_constants.LIVEACTION_STATUS_PAUSING)
+
+    execution = ActionExecution.get(liveaction__id=str(liveaction.id))
+
+    return (liveaction, execution)
+
+
+def request_resume(liveaction, requester):
+    """
+    Request resume for a paused action execution.
+
+    :return: (liveaction, execution)
+    :rtype: tuple
+    """
+    # Validate that the runner type of the action supports pause.
+    action_db = action_utils.get_action_by_ref(liveaction.action)
+
+    if not action_db:
+        raise ValueError(
+            'Unable to resume liveaction "%s" because the action "%s" '
+            'is not found.' % (liveaction.id, liveaction.action)
+        )
+
+    if action_db.runner_type['name'] not in action_constants.WORKFLOW_RUNNER_TYPES:
+        raise runner_exc.InvalidActionRunnerOperationError(
+            'Unable to resume liveaction "%s" because it is not supported by the '
+            '"%s" runner.' % (liveaction.id, action_db.runner_type['name'])
+        )
+
+    if liveaction.status == action_constants.LIVEACTION_STATUS_RUNNING:
+        execution = ActionExecution.get(liveaction__id=str(liveaction.id))
+        return (liveaction, execution)
+
+    if liveaction.status != action_constants.LIVEACTION_STATUS_PAUSED:
+        raise runner_exc.UnexpectedActionExecutionStatusError(
+            'Unable to resume liveaction "%s" because it is not in a paused state.'
+            % liveaction.id
+        )
+
+    update_status(liveaction, action_constants.LIVEACTION_STATUS_RESUMING)
+
+    execution = ActionExecution.get(liveaction__id=str(liveaction.id))
+
+    return (liveaction, execution)
+
+
 def store_execution_stdout_line(execution_db, action_db, line, timestamp=None):
     """
     Store a line from stdout from a particular execution in the database.
@@ -261,85 +343,6 @@
                                                          dispatch_trigger=False)
 
     return model_db
-=======
-def request_pause(liveaction, requester):
-    """
-    Request pause for a running action execution.
-
-    :return: (liveaction, execution)
-    :rtype: tuple
-    """
-    # Validate that the runner type of the action supports pause.
-    action_db = action_utils.get_action_by_ref(liveaction.action)
-
-    if not action_db:
-        raise ValueError(
-            'Unable to pause liveaction "%s" because the action "%s" '
-            'is not found.' % (liveaction.id, liveaction.action)
-        )
-
-    if action_db.runner_type['name'] not in action_constants.WORKFLOW_RUNNER_TYPES:
-        raise runner_exc.InvalidActionRunnerOperationError(
-            'Unable to pause liveaction "%s" because it is not supported by the '
-            '"%s" runner.' % (liveaction.id, action_db.runner_type['name'])
-        )
-
-    if (liveaction.status == action_constants.LIVEACTION_STATUS_PAUSING or
-            liveaction.status == action_constants.LIVEACTION_STATUS_PAUSED):
-        execution = ActionExecution.get(liveaction__id=str(liveaction.id))
-        return (liveaction, execution)
-
-    if liveaction.status != action_constants.LIVEACTION_STATUS_RUNNING:
-        raise runner_exc.UnexpectedActionExecutionStatusError(
-            'Unable to pause liveaction "%s" because it is not in a running state.'
-            % liveaction.id
-        )
-
-    update_status(liveaction, action_constants.LIVEACTION_STATUS_PAUSING)
-
-    execution = ActionExecution.get(liveaction__id=str(liveaction.id))
-
-    return (liveaction, execution)
-
-
-def request_resume(liveaction, requester):
-    """
-    Request resume for a paused action execution.
-
-    :return: (liveaction, execution)
-    :rtype: tuple
-    """
-    # Validate that the runner type of the action supports pause.
-    action_db = action_utils.get_action_by_ref(liveaction.action)
-
-    if not action_db:
-        raise ValueError(
-            'Unable to resume liveaction "%s" because the action "%s" '
-            'is not found.' % (liveaction.id, liveaction.action)
-        )
-
-    if action_db.runner_type['name'] not in action_constants.WORKFLOW_RUNNER_TYPES:
-        raise runner_exc.InvalidActionRunnerOperationError(
-            'Unable to resume liveaction "%s" because it is not supported by the '
-            '"%s" runner.' % (liveaction.id, action_db.runner_type['name'])
-        )
-
-    if liveaction.status == action_constants.LIVEACTION_STATUS_RUNNING:
-        execution = ActionExecution.get(liveaction__id=str(liveaction.id))
-        return (liveaction, execution)
-
-    if liveaction.status != action_constants.LIVEACTION_STATUS_PAUSED:
-        raise runner_exc.UnexpectedActionExecutionStatusError(
-            'Unable to resume liveaction "%s" because it is not in a paused state.'
-            % liveaction.id
-        )
-
-    update_status(liveaction, action_constants.LIVEACTION_STATUS_RESUMING)
-
-    execution = ActionExecution.get(liveaction__id=str(liveaction.id))
-
-    return (liveaction, execution)
->>>>>>> c3db0119
 
 
 def _cleanup_liveaction(liveaction):
