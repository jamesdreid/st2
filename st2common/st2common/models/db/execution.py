# Licensed to the StackStorm, Inc ('StackStorm') under one or more
# contributor license agreements.  See the NOTICE file distributed with
# this work for additional information regarding copyright ownership.
# The ASF licenses this file to You under the Apache License, Version 2.0
# (the "License"); you may not use this file except in compliance with
# the License.  You may obtain a copy of the License at
#
#     http://www.apache.org/licenses/LICENSE-2.0
#
# Unless required by applicable law or agreed to in writing, software
# distributed under the License is distributed on an "AS IS" BASIS,
# WITHOUT WARRANTIES OR CONDITIONS OF ANY KIND, either express or implied.
# See the License for the specific language governing permissions and
# limitations under the License.

import datetime

import mongoengine as me

from st2common import log as logging
from st2common.models.db import stormbase
from st2common.fields import ComplexDateTimeField

__all__ = [
    'ActionExecutionDB'
]


LOG = logging.getLogger(__name__)


class ActionExecutionDB(stormbase.StormFoundationDB):
    trigger = stormbase.EscapedDictField()
    trigger_type = stormbase.EscapedDictField()
    trigger_instance = stormbase.EscapedDictField()
    rule = stormbase.EscapedDictField()
    action = stormbase.EscapedDictField(required=True)
    runner = stormbase.EscapedDictField(required=True)
    # Only the diff between the liveaction type and what is replicated
    # in the ActionExecutionDB object.
    liveaction = stormbase.EscapedDictField(required=True)
    status = me.StringField(
        required=True,
        help_text='The current status of the liveaction.')
    start_timestamp = ComplexDateTimeField(
        default=datetime.datetime.utcnow,
        help_text='The timestamp when the liveaction was created.')
    end_timestamp = ComplexDateTimeField(
        help_text='The timestamp when the liveaction has finished.')
    parameters = me.DictField(
        default={},
        help_text='The key-value pairs passed as to the action runner &  execution.')
    result = stormbase.EscapedDynamicField(
        default={},
        help_text='Action defined result.')
    context = me.DictField(
        default={},
        help_text='Contextual information on the action execution.')
    parent = me.StringField()
    children = me.ListField(field=me.StringField())

    meta = {
        'indexes': [
            {'fields': ['parent']},
            {'fields': ['liveaction.id']},
<<<<<<< HEAD
            {'fields': ['start_timestamp']}
=======
            {'fields': ['start_timestamp']},
            {'fields': ['action.ref']}
>>>>>>> e9838917
        ]
    }

MODELS = [ActionExecutionDB]<|MERGE_RESOLUTION|>--- conflicted
+++ resolved
@@ -63,12 +63,8 @@
         'indexes': [
             {'fields': ['parent']},
             {'fields': ['liveaction.id']},
-<<<<<<< HEAD
-            {'fields': ['start_timestamp']}
-=======
             {'fields': ['start_timestamp']},
             {'fields': ['action.ref']}
->>>>>>> e9838917
         ]
     }
 
