--- conflicted
+++ resolved
@@ -84,7 +84,7 @@
         liveaction = action_db_utils.get_liveaction_by_id(ActionDBUtilsTestCase.liveaction_db.id)
         self.assertEqual(liveaction, ActionDBUtilsTestCase.liveaction_db)
 
-    def test_update_LiveAction_status(self):
+    def test_update_liveaction_status(self):
         liveaction_db = LiveActionDB()
         liveaction_db.status = 'initializing'
         liveaction_db.start_timestamp = datetime.datetime.utcnow()
@@ -101,32 +101,25 @@
         origliveaction_db = copy.copy(liveaction_db)
 
         # Update by id.
-<<<<<<< HEAD
         newliveaction_db = action_db_utils.update_liveaction_status(
             status='running', liveaction_id=liveaction_db.id)
         # Verify id didn't change.
         self.assertEqual(origliveaction_db.id, newliveaction_db.id)
         self.assertEqual(newliveaction_db.status, 'running')
 
-    def test_update_LiveAction_status_and_end_timestamp(self):
-        liveaction_db = LiveActionDB()
-        liveaction_db.status = 'initializing'
-        liveaction_db.start_timestamp = datetime.datetime.utcnow()
-        liveaction_db.action = ResourceReference(
-            name=ActionDBUtilsTestCase.action_db.name,
-            pack=ActionDBUtilsTestCase.action_db.pack).ref
-        liveaction_db.parameters = {}
-        liveaction_db = LiveAction.add_or_update(liveaction_db)
-        origliveaction_db = copy.copy(liveaction_db)
-
-        # Update by id
-        now = datetime.datetime.now()
+        # Update status, result, context, and end timestamp.
+        now = datetime.datetime.utcnow()
+        status = 'succeeded'
+        result = 'Work is done.'
+        context = {'third_party_id': uuid.uuid4().hex}
         newliveaction_db = action_db_utils.update_liveaction_status(
-            status='running', end_timestamp=now, liveaction_id=liveaction_db.id)
-
-        # Verify id didn't change and end_timestamp has been set
+            status=status, result=result, context=context, end_timestamp=now,
+            liveaction_id=liveaction_db.id)
+
         self.assertEqual(origliveaction_db.id, newliveaction_db.id)
-        self.assertEqual(newliveaction_db.status, 'running')
+        self.assertEqual(newliveaction_db.status, status)
+        self.assertEqual(newliveaction_db.result, result)
+        self.assertDictEqual(newliveaction_db.context, context)
         self.assertEqual(newliveaction_db.end_timestamp, now)
 
     def test_update_LiveAction_status_invalid(self):
@@ -134,35 +127,6 @@
         liveaction_db.status = 'initializing'
         liveaction_db.start_timestamp = datetime.datetime.utcnow()
         liveaction_db.action = ResourceReference(
-=======
-        newactionexec_db = action_db_utils.update_actionexecution_status(
-            status='running', actionexec_id=actionexec_db.id)
-
-        # Verify id didn't change.
-        self.assertEqual(origactionexec_db.id, newactionexec_db.id)
-        self.assertEqual(newactionexec_db.status, 'running')
-
-        # Update status, result, context, and end timestamp.
-        now = datetime.datetime.utcnow()
-        status = 'succeeded'
-        result = 'Work is done.'
-        context = {'third_party_id': uuid.uuid4().hex}
-        newactionexec_db = action_db_utils.update_actionexecution_status(
-            status=status, result=result, context=context, end_timestamp=now,
-            actionexec_id=actionexec_db.id)
-
-        self.assertEqual(origactionexec_db.id, newactionexec_db.id)
-        self.assertEqual(newactionexec_db.status, status)
-        self.assertEqual(newactionexec_db.result, result)
-        self.assertDictEqual(newactionexec_db.context, context)
-        self.assertEqual(newactionexec_db.end_timestamp, now)
-
-    def test_update_actionexecution_status_invalid(self):
-        actionexec_db = ActionExecutionDB()
-        actionexec_db.status = 'initializing'
-        actionexec_db.start_timestamp = datetime.datetime.utcnow()
-        actionexec_db.action = ResourceReference(
->>>>>>> 5f7fb92d
             name=ActionDBUtilsTestCase.action_db.name,
             pack=ActionDBUtilsTestCase.action_db.pack).ref
         params = {
