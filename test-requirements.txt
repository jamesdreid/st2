# NOTE: codecov only supports coverage==4.5.2
coverage==4.5.2
pep8==1.7.1
st2flake8==0.1.0
astroid==2.4.2
pylint==2.6.0
pylint-plugin-utils>=0.4
bandit==1.5.1
ipython<6.0.0
isort<=4.0.0
mock==3.0.5
nose>=1.3.7
tabulate
unittest2
sphinx==1.7.9
sphinx-autobuild
# nosetests enhancements
rednose
nose-timer==0.7.5
# splitting tests run on a separate CI machines
nose-parallel==0.3.1
# Required by st2client tests
pyyaml==5.1.2
RandomWords
gunicorn==19.9.0
psutil==5.6.6
webtest==2.0.25
rstcheck>=3.3.1,<3.4
tox==3.14.1
pyrabbit
<<<<<<< HEAD

# Since StackStorm v2.8.0 we now use cryptography instead of keyczar, but we still have some tests
# which utilize keyczar and ensure new cryptography code is fully compatible with keyczar code
# (those tests only run under Python 2.7 since keyczar doesn't support Python 3.x).
# See https://github.com/StackStorm/st2/pull/4165
python-keyczar

# For pip-compile, to check for version conflicts
pip-tools

# A number of workflow use cases such as parallel branches, join, and with items task require
# coordination service to be setup. Redis server is used as the default backend for the
# coordination service.
redis
=======
pip-tools  # For pip-compile, to check for version conflicts
>>>>>>> ed3b42df
<|MERGE_RESOLUTION|>--- conflicted
+++ resolved
@@ -28,13 +28,6 @@
 rstcheck>=3.3.1,<3.4
 tox==3.14.1
 pyrabbit
-<<<<<<< HEAD
-
-# Since StackStorm v2.8.0 we now use cryptography instead of keyczar, but we still have some tests
-# which utilize keyczar and ensure new cryptography code is fully compatible with keyczar code
-# (those tests only run under Python 2.7 since keyczar doesn't support Python 3.x).
-# See https://github.com/StackStorm/st2/pull/4165
-python-keyczar
 
 # For pip-compile, to check for version conflicts
 pip-tools
@@ -42,7 +35,4 @@
 # A number of workflow use cases such as parallel branches, join, and with items task require
 # coordination service to be setup. Redis server is used as the default backend for the
 # coordination service.
-redis
-=======
-pip-tools  # For pip-compile, to check for version conflicts
->>>>>>> ed3b42df
+redis