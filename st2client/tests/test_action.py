--- conflicted
+++ resolved
@@ -209,12 +209,8 @@
         httpclient.HTTPClient, 'post',
         mock.MagicMock(return_value=base.FakeResponse(json.dumps(ACTION_EXECUTION), 200, 'OK')))
     def test_param_json_conversion(self):
-<<<<<<< HEAD
         self.shell.run(['run', 'mockety.mock2', 'json={"a":1}'])
         expected = {'ref': 'mockety.mock2', 'parameters': {'json': {'a': 1}}}
-=======
-        self.shell.run(['run', 'mock2', 'json={"a":1}'])
-        expected = {'action': {'name': 'mock2'}, 'parameters': {'json': {'a': 1}}}
         httpclient.HTTPClient.post.assert_called_with('/actionexecutions', expected)
 
     @mock.patch.object(
@@ -227,5 +223,4 @@
         self.shell.run(['run', 'mock2', 'key=foo=bar&ponies=unicorns'])
         expected = {'action': {'name': 'mock2'},
                     'parameters': {'key': 'foo=bar&ponies=unicorns'}}
->>>>>>> fb4992b8
         httpclient.HTTPClient.post.assert_called_with('/actionexecutions', expected)