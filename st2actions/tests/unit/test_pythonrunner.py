# Licensed to the StackStorm, Inc ('StackStorm') under one or more
# contributor license agreements.  See the NOTICE file distributed with
# this work for additional information regarding copyright ownership.
# The ASF licenses this file to You under the Apache License, Version 2.0
# (the "License"); you may not use this file except in compliance with
# the License.  You may obtain a copy of the License at
#
#     http://www.apache.org/licenses/LICENSE-2.0
#
# Unless required by applicable law or agreed to in writing, software
# distributed under the License is distributed on an "AS IS" BASIS,
# WITHOUT WARRANTIES OR CONDITIONS OF ANY KIND, either express or implied.
# See the License for the specific language governing permissions and
# limitations under the License.

import os
from unittest2 import TestCase

import mock

from st2actions.runners import pythonrunner
from st2actions.container import service
from st2common.constants.action import LIVEACTION_STATUS_SUCCEEDED, LIVEACTION_STATUS_FAILED
from st2common.constants.pack import SYSTEM_PACK_NAME
import st2tests.base as tests_base
import st2tests.config as tests_config


PACAL_ROW_ACTION_PATH = os.path.join(tests_base.get_resources_path(), 'packs',
                                     'pythonactions/actions/pascal_row.py')


class PythonRunnerTestCase(TestCase):

    @classmethod
    def setUpClass(cls):
        tests_config.parse_args()

    def test_runner_creation(self):
        runner = pythonrunner.get_runner()
        self.assertTrue(runner is not None, 'Creation failed. No instance.')
        self.assertEqual(type(runner), pythonrunner.PythonRunner, 'Creation failed. No instance.')

    def test_simple_action(self):
        runner = pythonrunner.get_runner()
        runner.action = self._get_mock_action_obj()
        runner.runner_parameters = {}
        runner.entry_point = PACAL_ROW_ACTION_PATH
        runner.container_service = service.RunnerContainerService()
        runner.pre_run()
<<<<<<< HEAD
        (status, result) = runner.run({'row_index': 4})
        self.assertEqual(status, LIVEACTION_STATUS_SUCCEEDED)
=======
        (status, result, context) = runner.run({'row_index': 4})
        self.assertEqual(status, ACTIONEXEC_STATUS_SUCCEEDED)
>>>>>>> 5f7fb92d
        self.assertTrue(result is not None)
        self.assertEqual(result['result'], [1, 4, 6, 4, 1])

    def test_simple_action_fail(self):
        runner = pythonrunner.get_runner()
        runner.action = self._get_mock_action_obj()
        runner.runner_parameters = {}
        runner.entry_point = PACAL_ROW_ACTION_PATH
        runner.container_service = service.RunnerContainerService()
        runner.pre_run()
        (status, result, context) = runner.run({'row_index': '4'})
        self.assertTrue(result is not None)
        self.assertEqual(status, LIVEACTION_STATUS_FAILED)

    def test_simple_action_no_file(self):
        runner = pythonrunner.get_runner()
        runner.action = self._get_mock_action_obj()
        runner.runner_parameters = {}
        runner.entry_point = 'foo.py'
        runner.container_service = service.RunnerContainerService()
        runner.pre_run()
        (status, result, context) = runner.run({})
        self.assertTrue(result is not None)
        self.assertEqual(status, LIVEACTION_STATUS_FAILED)

    def test_simple_action_no_entry_point(self):
        runner = pythonrunner.get_runner()
        runner.action = self._get_mock_action_obj()
        runner.runner_parameters = {}
        runner.entry_point = ''
        runner.container_service = service.RunnerContainerService()

        expected_msg = 'Action .*? is missing entry_point attribute'
        self.assertRaisesRegexp(Exception, expected_msg, runner.run, {})

    @mock.patch('st2actions.runners.pythonrunner.subprocess.Popen')
    def test_action_with_user_supplied_env_vars(self, mock_popen):
        env_vars = {'key1': 'val1', 'key2': 'val2', 'PYTHONPATH': 'foobar'}

        mock_process = mock.Mock()
        mock_process.communicate.return_value = ('', '')
        mock_popen.return_value = mock_process

        runner = pythonrunner.get_runner()
        runner.action = self._get_mock_action_obj()
        runner.runner_parameters = {'env': env_vars}
        runner.entry_point = PACAL_ROW_ACTION_PATH
        runner.container_service = service.RunnerContainerService()
        runner.pre_run()
        (status, result, context) = runner.run({'row_index': 4})

        call_args, call_kwargs = mock_popen.call_args
        actual_env = call_kwargs['env']

        for key, value in env_vars.items():
            # Verify that a blacklsited PYTHONPATH has been filtered out
            if key == 'PYTHONPATH':
                self.assertTrue(actual_env[key] != value)
            else:
                self.assertEqual(actual_env[key], value)

    def _get_mock_action_obj(self):
        """
        Return mock action object.

        Pack gets set to the system pack so the action doesn't require a separate virtualenv.
        """
        action = mock.Mock()
        action.pack = SYSTEM_PACK_NAME
        action.entry_point = 'foo.py'
        return action<|MERGE_RESOLUTION|>--- conflicted
+++ resolved
@@ -48,13 +48,8 @@
         runner.entry_point = PACAL_ROW_ACTION_PATH
         runner.container_service = service.RunnerContainerService()
         runner.pre_run()
-<<<<<<< HEAD
-        (status, result) = runner.run({'row_index': 4})
+        (status, result, _) = runner.run({'row_index': 4})
         self.assertEqual(status, LIVEACTION_STATUS_SUCCEEDED)
-=======
-        (status, result, context) = runner.run({'row_index': 4})
-        self.assertEqual(status, ACTIONEXEC_STATUS_SUCCEEDED)
->>>>>>> 5f7fb92d
         self.assertTrue(result is not None)
         self.assertEqual(result['result'], [1, 4, 6, 4, 1])
 
@@ -65,7 +60,7 @@
         runner.entry_point = PACAL_ROW_ACTION_PATH
         runner.container_service = service.RunnerContainerService()
         runner.pre_run()
-        (status, result, context) = runner.run({'row_index': '4'})
+        (status, result, _) = runner.run({'row_index': '4'})
         self.assertTrue(result is not None)
         self.assertEqual(status, LIVEACTION_STATUS_FAILED)
 
@@ -76,7 +71,7 @@
         runner.entry_point = 'foo.py'
         runner.container_service = service.RunnerContainerService()
         runner.pre_run()
-        (status, result, context) = runner.run({})
+        (status, result, _) = runner.run({})
         self.assertTrue(result is not None)
         self.assertEqual(status, LIVEACTION_STATUS_FAILED)
 
@@ -104,9 +99,9 @@
         runner.entry_point = PACAL_ROW_ACTION_PATH
         runner.container_service = service.RunnerContainerService()
         runner.pre_run()
-        (status, result, context) = runner.run({'row_index': 4})
+        (_, _, _) = runner.run({'row_index': 4})
 
-        call_args, call_kwargs = mock_popen.call_args
+        _, call_kwargs = mock_popen.call_args
         actual_env = call_kwargs['env']
 
         for key, value in env_vars.items():
