import bson
import eventlet
from kombu import Connection
from kombu.mixins import ConsumerMixin
from oslo.config import cfg

from st2common.util import reference
import st2common.util.action_db as action_utils
from st2common.transport import actionexecution, publishers
from st2common.util.greenpooldispatch import BufferedDispatcher
from st2common.persistence.history import ActionExecutionHistory
from st2common.persistence.action import RunnerType, ActionExecution
from st2common.persistence.reactor import TriggerType, Trigger, TriggerInstance, Rule
from st2common.models.api.action import RunnerTypeAPI, ActionAPI, ActionExecutionAPI
from st2common.models.api.reactor import TriggerTypeAPI, TriggerAPI, TriggerInstanceAPI, RuleAPI
from st2common.models.system.common import ResourceReference
from st2common.models.db.history import ActionExecutionHistoryDB
from st2common import log as logging


LOG = logging.getLogger(__name__)

QUEUES = {
    'create': actionexecution.get_queue('st2.hist.exec.create', routing_key=publishers.CREATE_RK),
    'update': actionexecution.get_queue('st2.hist.exec.update', routing_key=publishers.UPDATE_RK)
}


class Historian(ConsumerMixin):

    def __init__(self, connection, timeout=60, wait=3):
        self.wait = wait
        self.timeout = timeout
        self.connection = connection
        self._dispatcher = BufferedDispatcher()

    def shutdown(self):
        self._dispatcher.shutdown()

    def get_consumers(self, Consumer, channel):
        return [Consumer(queues=[QUEUES['create']], accept=['pickle'],
                         callbacks=[self.process_create]),
                Consumer(queues=[QUEUES['update']], accept=['pickle'],
                         callbacks=[self.process_update])]

    def process_create(self, body, message):
        try:
            self._dispatcher.dispatch(self.record_action_execution, body)
        finally:
            message.ack()

    def process_update(self, body, message):
        try:
            self._dispatcher.dispatch(self.update_action_execution_history, body)
        finally:
            message.ack()

    def record_action_execution(self, body):
        try:
            history_id = bson.ObjectId()
            execution = ActionExecution.get_by_id(str(body.id))
<<<<<<< HEAD
            history = ActionExecutionHistory.get(execution__id=str(body.id))
            if history:
                history.execution = vars(ActionExecutionAPI.from_model(execution))
            else:
                action_ref = ResourceReference.from_string_reference(ref=execution.ref)
                action_db, _ = action_utils.get_action_by_dict(
                    {'name': action_ref.name,
                     'content_pack': action_ref.pack})
                runner = RunnerType.get_by_name(action_db.runner_type['name'])
                history = ActionExecutionHistoryDB(
                    action=vars(ActionAPI.from_model(action_db)),
                    runner=vars(RunnerTypeAPI.from_model(runner)),
                    execution=vars(ActionExecutionAPI.from_model(execution)))
                history = ActionExecutionHistory.add_or_update(history)

            if 'rule' in execution.context and not getattr(history, 'rule', None):
=======
            action = Action.get_by_name(execution.action['name'])
            runner = RunnerType.get_by_name(action.runner_type['name'])

            attrs = {
                'id': history_id,
                'action': vars(ActionAPI.from_model(action)),
                'runner': vars(RunnerTypeAPI.from_model(runner)),
                'execution': vars(ActionExecutionAPI.from_model(execution))
            }

            if 'rule' in execution.context:
>>>>>>> 4e8e5e34
                rule = reference.get_model_from_ref(Rule, execution.context.get('rule', {}))
                attrs['rule'] = vars(RuleAPI.from_model(rule))

<<<<<<< HEAD
            if ('trigger_instance' in execution.context and
                    not getattr(history, 'trigger_instance', None)):
                trigger_instance_id = execution.context.get('trigger_instance', {})
                trigger_instance_id = trigger_instance_id.get('id', None)

                trigger_instance = TriggerInstance.get_by_id(trigger_instance_id)
                trigger = reference.get_model_by_resource_ref(db_api=Trigger,
                                                             ref=trigger_instance.trigger)
                trigger_type = reference.get_model_by_resource_ref(db_api=TriggerType,
                                                                   ref=trigger.type)
                history.trigger_instance = vars(TriggerInstanceAPI.from_model(trigger_instance))
                history.trigger = vars(TriggerAPI.from_model(trigger))
                history.trigger_type = vars(TriggerTypeAPI.from_model(trigger_type))
=======
            if 'trigger_instance' in execution.context:
                trigger_instance = reference.get_model_from_ref(
                    TriggerInstance, execution.context.get('trigger_instance', {}))
                trigger = Trigger.get_by_name(trigger_instance.trigger['name'])
                trigger_type = TriggerType.get_by_name(trigger.type['name'])
                attrs['trigger_instance'] = vars(TriggerInstanceAPI.from_model(trigger_instance))
                attrs['trigger'] = vars(TriggerAPI.from_model(trigger))
                attrs['trigger_type'] = vars(TriggerTypeAPI.from_model(trigger_type))
>>>>>>> 4e8e5e34

            parent = ActionExecutionHistory.get(execution__id=execution.context.get('parent', ''))
            if parent:
                attrs['parent'] = str(parent.id)
                if str(history_id) not in parent.children:
                    parent.children.append(str(history_id))
                    ActionExecutionHistory.add_or_update(parent)

            history = ActionExecutionHistoryDB(**attrs)
            history = ActionExecutionHistory.add_or_update(history)
        except:
            LOG.exception('An unexpected error occurred while creating the '
                          'action execution history.')
            raise

    def update_action_execution_history(self, body):
        try:
            count = self.timeout / self.wait
            # Allow up to 1 minute for the post event to create the history record.
            for i in range(count):
                history = ActionExecutionHistory.get(execution__id=str(body.id))
                if history:
                    execution = ActionExecution.get_by_id(str(body.id))
                    history.execution = vars(ActionExecutionAPI.from_model(execution))
                    history = ActionExecutionHistory.add_or_update(history)
                    return
                if i >= count:
                    # If wait failed, create the history record regardless.
                    self.record_action_execution(body)
                    return
                eventlet.sleep(self.wait)
        except:
            LOG.exception('An unexpected error occurred while updating the '
                          'action execution history.')
            raise


def work():
    with Connection(cfg.CONF.messaging.url) as conn:
        worker = Historian(conn)
        try:
            worker.run()
        except:
            raise
        finally:
            worker.shutdown()<|MERGE_RESOLUTION|>--- conflicted
+++ resolved
@@ -59,63 +59,36 @@
         try:
             history_id = bson.ObjectId()
             execution = ActionExecution.get_by_id(str(body.id))
-<<<<<<< HEAD
-            history = ActionExecutionHistory.get(execution__id=str(body.id))
-            if history:
-                history.execution = vars(ActionExecutionAPI.from_model(execution))
-            else:
-                action_ref = ResourceReference.from_string_reference(ref=execution.ref)
-                action_db, _ = action_utils.get_action_by_dict(
-                    {'name': action_ref.name,
-                     'content_pack': action_ref.pack})
-                runner = RunnerType.get_by_name(action_db.runner_type['name'])
-                history = ActionExecutionHistoryDB(
-                    action=vars(ActionAPI.from_model(action_db)),
-                    runner=vars(RunnerTypeAPI.from_model(runner)),
-                    execution=vars(ActionExecutionAPI.from_model(execution)))
-                history = ActionExecutionHistory.add_or_update(history)
-
-            if 'rule' in execution.context and not getattr(history, 'rule', None):
-=======
-            action = Action.get_by_name(execution.action['name'])
-            runner = RunnerType.get_by_name(action.runner_type['name'])
+            action_ref = ResourceReference.from_string_reference(ref=execution.ref)
+            action_db, _ = action_utils.get_action_by_dict(
+                {'name': action_ref.name,
+                 'content_pack': action_ref.pack})
+            runner = RunnerType.get_by_name(action_db.runner_type['name'])
 
             attrs = {
                 'id': history_id,
-                'action': vars(ActionAPI.from_model(action)),
+                'action': vars(ActionAPI.from_model(action_db)),
                 'runner': vars(RunnerTypeAPI.from_model(runner)),
                 'execution': vars(ActionExecutionAPI.from_model(execution))
             }
 
             if 'rule' in execution.context:
->>>>>>> 4e8e5e34
                 rule = reference.get_model_from_ref(Rule, execution.context.get('rule', {}))
                 attrs['rule'] = vars(RuleAPI.from_model(rule))
 
-<<<<<<< HEAD
-            if ('trigger_instance' in execution.context and
-                    not getattr(history, 'trigger_instance', None)):
+            if 'trigger_instance' in execution.context:
                 trigger_instance_id = execution.context.get('trigger_instance', {})
                 trigger_instance_id = trigger_instance_id.get('id', None)
-
                 trigger_instance = TriggerInstance.get_by_id(trigger_instance_id)
                 trigger = reference.get_model_by_resource_ref(db_api=Trigger,
-                                                             ref=trigger_instance.trigger)
+                                                              ref=trigger_instance.trigger)
                 trigger_type = reference.get_model_by_resource_ref(db_api=TriggerType,
                                                                    ref=trigger.type)
-                history.trigger_instance = vars(TriggerInstanceAPI.from_model(trigger_instance))
-                history.trigger = vars(TriggerAPI.from_model(trigger))
-                history.trigger_type = vars(TriggerTypeAPI.from_model(trigger_type))
-=======
-            if 'trigger_instance' in execution.context:
                 trigger_instance = reference.get_model_from_ref(
                     TriggerInstance, execution.context.get('trigger_instance', {}))
-                trigger = Trigger.get_by_name(trigger_instance.trigger['name'])
-                trigger_type = TriggerType.get_by_name(trigger.type['name'])
                 attrs['trigger_instance'] = vars(TriggerInstanceAPI.from_model(trigger_instance))
                 attrs['trigger'] = vars(TriggerAPI.from_model(trigger))
                 attrs['trigger_type'] = vars(TriggerTypeAPI.from_model(trigger_type))
->>>>>>> 4e8e5e34
 
             parent = ActionExecutionHistory.get(execution__id=execution.context.get('parent', ''))
             if parent:
