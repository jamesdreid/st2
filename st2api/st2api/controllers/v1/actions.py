# Licensed to the StackStorm, Inc ('StackStorm') under one or more
# contributor license agreements.  See the NOTICE file distributed with
# this work for additional information regarding copyright ownership.
# The ASF licenses this file to You under the Apache License, Version 2.0
# (the "License"); you may not use this file except in compliance with
# the License.  You may obtain a copy of the License at
#
#     http://www.apache.org/licenses/LICENSE-2.0
#
# Unless required by applicable law or agreed to in writing, software
# distributed under the License is distributed on an "AS IS" BASIS,
# WITHOUT WARRANTIES OR CONDITIONS OF ANY KIND, either express or implied.
# See the License for the specific language governing permissions and
# limitations under the License.

from mongoengine import ValidationError

from pecan import abort
import six

# TODO: Encapsulate mongoengine errors in our persistence layer. Exceptions
#       that bubble up to this layer should be core Python exceptions or
#       StackStorm defined exceptions.

from st2api.controllers import resource
from st2api.controllers.v1.actionviews import ActionViewsController
from st2common import log as logging
from st2common.constants.pack import DEFAULT_PACK_NAME
from st2common.exceptions.apivalidation import ValueValidationException
from st2common.models.api.base import jsexpose
from st2common.persistence.action import Action
from st2common.models.api.action import ActionAPI
from st2common.validators.api.misc import validate_not_part_of_system_pack
from st2common.rbac.types import PermissionType
from st2common.rbac.decorators import request_user_has_permission
from st2common.rbac.decorators import request_user_has_resource_permission
import st2common.validators.api.action as action_validator

http_client = six.moves.http_client

LOG = logging.getLogger(__name__)


class ActionsController(resource.ContentPackResourceController):
    """
        Implements the RESTful web endpoint that handles
        the lifecycle of Actions in the system.
    """
    views = ActionViewsController()

    model = ActionAPI
    access = Action
    supported_filters = {
        'name': 'name',
        'pack': 'pack'
    }

    query_options = {
        'sort': ['pack', 'name']
    }

    include_reference = True

<<<<<<< HEAD
    @jsexpose(arg_types=[str])
    @request_user_has_permission(permission_type=PermissionType.ACTION_VIEW)
    def get_one(self, ref_or_id):
        return super(ActionsController, self).get_one(ref_or_id)

    @jsexpose()
    @request_user_has_permission(permission_type=PermissionType.ACTION_VIEW)
    def get_all(self, **kwargs):
        return super(ActionsController, self).get_all(**kwargs)

=======
>>>>>>> d2a689ee
    @jsexpose(body_cls=ActionAPI, status_code=http_client.CREATED)
    @request_user_has_permission(permission_type=PermissionType.ACTION_CREATE)
    def post(self, action):
        """
            Create a new action.

            Handles requests:
                POST /actions/
        """
        if not hasattr(action, 'pack'):
            setattr(action, 'pack', DEFAULT_PACK_NAME)

        # Perform validation
        validate_not_part_of_system_pack(action)
        action_validator.validate_action(action)

        action_model = ActionAPI.to_model(action)

        LOG.debug('/actions/ POST verified ActionAPI object=%s', action)
        action_db = Action.add_or_update(action_model)
        LOG.debug('/actions/ POST saved ActionDB object=%s', action_db)

        extra = {'action_db': action_db}
        LOG.audit('Action created. Action.id=%s' % (action_db.id), extra=extra)
        action_api = ActionAPI.from_model(action_db)

        return action_api

    @jsexpose(arg_types=[str], body_cls=ActionAPI)
    @request_user_has_resource_permission(permission_type=PermissionType.ACTION_MODIFY)
    def put(self, action_ref_or_id, action):
        action_db = self._get_by_ref_or_id(ref_or_id=action_ref_or_id)

        # Assert permissions
        action_id = action_db.id

        if not getattr(action, 'pack', None):
            action.pack = action_db.pack

        # Perform validation
        validate_not_part_of_system_pack(action)
        action_validator.validate_action(action)

        try:
            action_db = ActionAPI.to_model(action)
            action_db.id = action_id
            action_db = Action.add_or_update(action_db)
        except (ValidationError, ValueError) as e:
            LOG.exception('Unable to update action data=%s', action)
            abort(http_client.BAD_REQUEST, str(e))
            return

        action_api = ActionAPI.from_model(action_db)
        LOG.debug('PUT /actions/ client_result=%s', action_api)

        return action_api

    @jsexpose(arg_types=[str], status_code=http_client.NO_CONTENT)
    @request_user_has_resource_permission(permission_type=PermissionType.ACTION_DELETE)
    def delete(self, action_ref_or_id):
        """
            Delete an action.

            Handles requests:
                POST /actions/1?_method=delete
                DELETE /actions/1
                DELETE /actions/mypack.myaction
        """
        action_db = self._get_by_ref_or_id(ref_or_id=action_ref_or_id)
        action_id = action_db.id

        try:
            validate_not_part_of_system_pack(action_db)
        except ValueValidationException as e:
            abort(http_client.BAD_REQUEST, str(e))

        LOG.debug('DELETE /actions/ lookup with ref_or_id=%s found object: %s',
                  action_ref_or_id, action_db)

        try:
            Action.delete(action_db)
        except Exception as e:
            LOG.error('Database delete encountered exception during delete of id="%s". '
                      'Exception was %s', action_id, e)
            abort(http_client.INTERNAL_SERVER_ERROR, str(e))
            return

        extra = {'action_db': action_db}
        LOG.audit('Action deleted. Action.id=%s' % (action_db.id), extra=extra)
        return None<|MERGE_RESOLUTION|>--- conflicted
+++ resolved
@@ -61,7 +61,6 @@
 
     include_reference = True
 
-<<<<<<< HEAD
     @jsexpose(arg_types=[str])
     @request_user_has_permission(permission_type=PermissionType.ACTION_VIEW)
     def get_one(self, ref_or_id):
@@ -72,8 +71,6 @@
     def get_all(self, **kwargs):
         return super(ActionsController, self).get_all(**kwargs)
 
-=======
->>>>>>> d2a689ee
     @jsexpose(body_cls=ActionAPI, status_code=http_client.CREATED)
     @request_user_has_permission(permission_type=PermissionType.ACTION_CREATE)
     def post(self, action):
