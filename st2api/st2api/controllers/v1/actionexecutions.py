# Licensed to the StackStorm, Inc ('StackStorm') under one or more
# contributor license agreements.  See the NOTICE file distributed with
# this work for additional information regarding copyright ownership.
# The ASF licenses this file to You under the Apache License, Version 2.0
# (the "License"); you may not use this file except in compliance with
# the License.  You may obtain a copy of the License at
#
#     http://www.apache.org/licenses/LICENSE-2.0
#
# Unless required by applicable law or agreed to in writing, software
# distributed under the License is distributed on an "AS IS" BASIS,
# WITHOUT WARRANTIES OR CONDITIONS OF ANY KIND, either express or implied.
# See the License for the specific language governing permissions and
# limitations under the License.

import jsonschema
from oslo.config import cfg
import pecan
from pecan import abort
from six.moves import http_client

from st2api.controllers.resource import ResourceController
from st2api.controllers.v1.executionviews import ExecutionViewsController
from st2api.controllers.v1.executionviews import SUPPORTED_FILTERS
from st2common import log as logging
from st2common.models.api.action import LiveActionAPI
from st2common.models.api.base import jsexpose
from st2common.models.api.execution import ActionExecutionAPI
<<<<<<< HEAD
from st2common.models.system.common import ResourceReference
=======
>>>>>>> e9838917
from st2common.persistence.execution import ActionExecution
from st2common.services import action as action_service
from st2common.util import jsonify
from st2common.util import isotime


LOG = logging.getLogger(__name__)


MONITOR_THREAD_EMPTY_Q_SLEEP_TIME = 5
MONITOR_THREAD_NO_WORKERS_SLEEP_TIME = 1


class ActionExecutionsController(ResourceController):
    """
        Implements the RESTful web endpoint that handles
        the lifecycle of ActionExecutions in the system.
    """
    model = ActionExecutionAPI
    access = ActionExecution
    views = ExecutionViewsController()
<<<<<<< HEAD
=======

    supported_filters = SUPPORTED_FILTERS
>>>>>>> e9838917

    query_options = {
        'sort': ['-start_timestamp', 'action']
    }
    supported_filters = {
        'timestamp_gt': 'start_timestamp.gt',
        'timestamp_lt': 'start_timestamp.lt'
    }
    filter_transform_functions = {
        'timestamp_gt': lambda value: isotime.parse(value=value),
        'timestamp_lt': lambda value: isotime.parse(value=value)
    }

<<<<<<< HEAD
    def __init__(self):
        super(ActionExecutionsController, self).__init__()
        # Add common execution view supported filters
        self.supported_filters.update(SUPPORTED_FILTERS)
=======
    def _get_action_executions(self, **kw):
        kw['limit'] = int(kw.get('limit', 100))
        LOG.debug('Retrieving all action liveactions with filters=%s', kw)
        return super(ActionExecutionsController, self)._get_all(**kw)
>>>>>>> e9838917

    @jsexpose()
    def get_all(self, **kw):
        """
            List all actionexecutions.

            Handles requests:
                GET /actionexecutions/
        """
        LOG.info('GET all /actionexecutions/ with filters=%s', kw)
        return self._get_action_executions(**kw)

    @jsexpose(body=LiveActionAPI, status_code=http_client.CREATED)
    def post(self, execution):
        try:
            # Initialize execution context if it does not exist.
            if not hasattr(execution, 'context'):
                execution.context = dict()

            # Retrieve user context from the request header.
            user = pecan.request.headers.get('X-User-Name')
            if not user:
                user = cfg.CONF.system_user.user
            execution.context['user'] = user

            # Retrieve other st2 context from request header.
            if ('st2-context' in pecan.request.headers and pecan.request.headers['st2-context']):
                context = jsonify.try_loads(pecan.request.headers['st2-context'])
                if not isinstance(context, dict):
                    raise ValueError('Unable to convert st2-context from the headers into JSON.')
                execution.context.update(context)

            # Schedule the action execution.
            liveactiondb = LiveActionAPI.to_model(execution)
            _, actionexecutiondb = action_service.schedule(liveactiondb)
            return ActionExecutionAPI.from_model(actionexecutiondb)
        except ValueError as e:
            LOG.exception('Unable to execute action.')
            abort(http_client.BAD_REQUEST, str(e))
        except jsonschema.ValidationError as e:
            LOG.exception('Unable to execute action. Parameter validation failed.')
            abort(http_client.BAD_REQUEST, str(e))
        except Exception as e:
            LOG.exception('Unable to execute action. Unexpected error encountered.')
            abort(http_client.INTERNAL_SERVER_ERROR, str(e))

    @jsexpose()
    def options(self):
        return

    def _get_action_executions(self, **kw):
        kw['limit'] = int(kw.get('limit', 100))
        action_ref = kw.get('action', None)

        if action_ref:
            action_name = ResourceReference.get_name(action_ref)
            action_pack = ResourceReference.get_pack(action_ref)
            del kw['action']
            kw['action.name'] = action_name
            kw['action.pack'] = action_pack

        LOG.debug('Retrieving all action liveactions with filters=%s', kw)
        return super(ActionExecutionsController, self)._get_all(**kw)<|MERGE_RESOLUTION|>--- conflicted
+++ resolved
@@ -26,10 +26,6 @@
 from st2common.models.api.action import LiveActionAPI
 from st2common.models.api.base import jsexpose
 from st2common.models.api.execution import ActionExecutionAPI
-<<<<<<< HEAD
-from st2common.models.system.common import ResourceReference
-=======
->>>>>>> e9838917
 from st2common.persistence.execution import ActionExecution
 from st2common.services import action as action_service
 from st2common.util import jsonify
@@ -51,11 +47,6 @@
     model = ActionExecutionAPI
     access = ActionExecution
     views = ExecutionViewsController()
-<<<<<<< HEAD
-=======
-
-    supported_filters = SUPPORTED_FILTERS
->>>>>>> e9838917
 
     query_options = {
         'sort': ['-start_timestamp', 'action']
@@ -69,17 +60,10 @@
         'timestamp_lt': lambda value: isotime.parse(value=value)
     }
 
-<<<<<<< HEAD
     def __init__(self):
         super(ActionExecutionsController, self).__init__()
         # Add common execution view supported filters
         self.supported_filters.update(SUPPORTED_FILTERS)
-=======
-    def _get_action_executions(self, **kw):
-        kw['limit'] = int(kw.get('limit', 100))
-        LOG.debug('Retrieving all action liveactions with filters=%s', kw)
-        return super(ActionExecutionsController, self)._get_all(**kw)
->>>>>>> e9838917
 
     @jsexpose()
     def get_all(self, **kw):
